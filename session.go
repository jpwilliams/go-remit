package remit

import (
	"log"
	"os"
	"os/signal"
	"strconv"
	"sync"
	"syscall"

	"github.com/streadway/amqp"
)

// Session represents a communication session with RabbitMQ.
//
// Most commonly, a single Remit session is used for an entire service,
// as separate channels are generated for each endpoint.
type Session struct {
	connection     *amqp.Connection
	publishChannel *amqp.Channel
	requestChannel *amqp.Channel
	awaitingReply  map[string]chan Event
	workerPool     *workerPool

	waitGroup *sync.WaitGroup
	mu        *sync.Mutex

	listenerCount int

	Config Config
}

<<<<<<< HEAD
// Config represents a collection of options used to connect to
// the RabbitMQ server, as well as some Remit-specific options such as
// the service name.
type Config struct {
	Name string
	Url  string
=======
func (session *Session) registerReply(correlationId string, returnChannel chan Event) {
	session.awaitingReply[correlationId] = returnChannel
>>>>>>> 8266f055
}

// CloseOnSignal returns a channel that will receive either `true` or `false`
// depending on whether Remit closed its connections safely as a result of
// an interruption signal.
//
// The receipt of a signal causes the session to close via `Session.Close()`.
// A second signal being sent whilst the close is in progress will perform a
// "cold" shutdown, dismissing any unacknowledged messages and returning `false`
// to the channel straight away.
//
// The signals currently supported are `1 SIGHUP`, `2 SIGINT`, `3 SIGQUIT` and `15 SIGTERM`.
//
// Example:
//
// 	remitSession := remit.Connect(...)
// 	...
// 	<-remitSession.CloseOnSignal()
//
func (session *Session) CloseOnSignal() chan bool {
	ch := make(chan bool)

	go func() {
		c := make(chan os.Signal, 2)
		signal.Notify(
			c,               // the channel to use
			syscall.SIGHUP,  // Hangup
			syscall.SIGINT,  // Terminal interrupt
			syscall.SIGQUIT, // Terminal quit
			syscall.SIGTERM, // Termination
		)
		<-c
		logClosure()
		go func() {
			session.waitGroup.Wait()
			err := session.connection.Close()
			failOnError(err, "Failed to close connection to RabbitMQ safely")
			log.Println("  [x] Safely closed AMQP connection")
			ch <- true
		}()
		<-c
		log.Println("  [x] Cold shutdown - killing self regardless of message loss...")
		ch <- false
	}()

	return ch
}

// Close closes the Remit session by waiting for all unacknowledged messages to be
// handled before closing the RabbitMQ connection and pushing `true` to the returned
// channel.
//
// Example:
//
// 	remitSession := remit.Connect(...)
// 	...
// 	<-remitSession.Close()
//
func (session *Session) Close() chan bool {
	ch := make(chan bool)
	logClosure()

	go func() {
		session.waitGroup.Wait()
		err := session.connection.Close()
		failOnError(err, "Failed to close connection to RabbitMQ safely")
		log.Println("  [x] Safely closed AMQP connection")
		ch <- true
	}()

	return ch
}

func logClosure() {
	log.Println("Initiated Remit closure.")
	log.Println("  [x] Warm shutdown - resolving pending tasks before closing...")
	log.Println("      Cancelling again will initiate a cold shutdown and messages may be lost.")
}

// Endpoint creates an endpoint for `key` but does not start consuming.
// For a one-liner endpoint, see `Session.LazyEndpoint`.
//
// Using this, the usual set-up is to also add a data handler and then open
// the endpoint for messages:
//
// 	endpoint := remitSession.Endpoint("math.sum")
// 	endpoint.OnData(sumHandler)
// 	endpoint.Open()
//
// This would be synonymous with `Session.LazyEndpoint`'s:
//
// 	endpoint := remitSession.LazyEndpoint("math.sum", sumHandler)
//
// When this endpoint is created, both the `RoutingKey` and `Queue` will be set to
// the provided `key`. If you'd like to specify them as separate entities, see
// `Session.EndpointWithOptions`.
//
// Example:
//
// 	remitSession := remit.Connect(...)
//
// 	endpoint := remitSession.Endpoint("math.sum")
// 	endpoint.OnData(sumHandler)
// 	endpoint.Open()
//
func (session *Session) Endpoint(key string) Endpoint {
	endpoint := createEndpoint(session, EndpointOptions{
		RoutingKey:  key,
		Queue:       key,
		shouldReply: true,
	})

	return endpoint
}

// EndpointWithOptions allows you to create an endpoint with very particular
// options, described in the `EndpointOptions` type.
//
// Failure to provide either a `Queue` or a `Routing` key results in a panic.
// If one is given and not the other, the value will be duplicated.
//
// Example:
//
// 	remitSession := remit.Connect(...)
//
// 	endpoint := EndpointWithOptions(remit.EndpointOptions{
// 		RoutingKey: "maths",
//		Queue: "math.sum",
// 	})
//
func (session *Session) EndpointWithOptions(options EndpointOptions) Endpoint {
	if options.Queue == "" && options.RoutingKey == "" {
		panic("No queue or routing key given")
	}

	if options.RoutingKey == "" && options.Queue != "" {
		options.RoutingKey = options.Queue
	}

	if options.Queue == "" && options.RoutingKey != "" {
		options.Queue = options.RoutingKey
	}

	endpoint := createEndpoint(session, EndpointOptions{
		RoutingKey:  options.RoutingKey,
		Queue:       options.Queue,
		shouldReply: true,
	})

	return endpoint
}

// LazyEndpoint is a lazy, one-liner version of `Session.Endpoint`.
//
// It creates an endpoint via `Session.Endpoint`, adds the ordered data handlers given
// in its arguments via `Endpoint.OnData` and then opens the endpoint via `Endpoint.Open()`.
//
// Like `Endpoint.OnData`, `Session.LazyEndpoint` is a variadic method, meaning it
// handles multiple data handlers, having them act as ordered middleware.
//
// Example:
//
// 	remitSession := remit.Connect(...)
//
// 	endpoint := remitSession.LazyEndpoint("math.sum", sumHandler)
//
func (session *Session) LazyEndpoint(key string, handlers ...EndpointDataHandler) Endpoint {
	if len(handlers) == 0 {
		panic("No handlers given for lazy endpoint instantiation")
	}

	endpoint := session.Endpoint(key)
	endpoint.OnData(handlers...)
	endpoint.Open()

	return endpoint
}

<<<<<<< HEAD
// Emit immediately publishes a messages using the given routing key and data.
//
// Especially useful for emitting system events or firing off requests if you
// don't care about the response.
//
// `key` will be used as a routing key and emissions are always published to the
// `"remit"` exchange.
//
// Example:
//
// 	remitSession := remit.Connect(...)
//
// 	remitSession.Emit("service.connected", "my-service-id")
//
func (session *Session) Emit(key string, data interface{}) {
	if key == "" {
		panic("No valid routing key given for emission")
	}
=======
func (session *Session) Emit(key string) chan interface{} {
	emit := createEmission(session, EmitOptions{
		RoutingKey: key,
	})
>>>>>>> 8266f055

	return emit.Channel
}

func (session *Session) LazyEmit(key string, data interface{}) {
	emit := createEmission(session, EmitOptions{
		RoutingKey: key,
	})

	emit.Channel <- data
}

func (session *Session) Request(key string) Request {
	request := createRequest(session, RequestOptions{
		RoutingKey: key,
	})

	return request
}

func (session *Session) LazyRequest(key string, data interface{}) chan Event {
	request := createRequest(session, RequestOptions{
		RoutingKey: key,
	})

	return request.Send(data)
}

func (session *Session) Listener(key string) Endpoint {
	session.mu.Lock()
	session.listenerCount = session.listenerCount + 1
	queue := key + ":l:" + session.Config.Name + ":" + strconv.Itoa(session.listenerCount)
	session.mu.Unlock()

	listener := createEndpoint(session, EndpointOptions{
		RoutingKey:  key,
		Queue:       queue,
		shouldReply: false,
	})

	return listener
}

func (session *Session) LazyListener(key string, handlers ...EndpointDataHandler) Endpoint {
	if len(handlers) == 0 {
		panic("No handlers given for lazy listener instantiation")
	}

	listener := session.Listener(key)
	listener.OnData(handlers...)
	listener.Open()

	return listener
}

func (session *Session) registerReply(correlationId string, returnChannel chan Event) {
	session.awaitingReply[correlationId] = returnChannel
}<|MERGE_RESOLUTION|>--- conflicted
+++ resolved
@@ -30,17 +30,12 @@
 	Config Config
 }
 
-<<<<<<< HEAD
 // Config represents a collection of options used to connect to
 // the RabbitMQ server, as well as some Remit-specific options such as
 // the service name.
 type Config struct {
 	Name string
 	Url  string
-=======
-func (session *Session) registerReply(correlationId string, returnChannel chan Event) {
-	session.awaitingReply[correlationId] = returnChannel
->>>>>>> 8266f055
 }
 
 // CloseOnSignal returns a channel that will receive either `true` or `false`
@@ -219,7 +214,6 @@
 	return endpoint
 }
 
-<<<<<<< HEAD
 // Emit immediately publishes a messages using the given routing key and data.
 //
 // Especially useful for emitting system events or firing off requests if you
@@ -234,16 +228,11 @@
 //
 // 	remitSession.Emit("service.connected", "my-service-id")
 //
-func (session *Session) Emit(key string, data interface{}) {
-	if key == "" {
-		panic("No valid routing key given for emission")
-	}
-=======
+
 func (session *Session) Emit(key string) chan interface{} {
 	emit := createEmission(session, EmitOptions{
 		RoutingKey: key,
 	})
->>>>>>> 8266f055
 
 	return emit.Channel
 }
